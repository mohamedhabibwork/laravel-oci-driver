<?php

namespace LaravelOCI\LaravelOciDriver;

use Carbon\Carbon;
use GuzzleHttp\Exception\GuzzleException;
use LaravelOCI\LaravelOciDriver\Enums\StorageTier;
use League\Flysystem\Config;
use League\Flysystem\FileAttributes;
use League\Flysystem\FilesystemAdapter;
use League\Flysystem\UnableToReadFile;
use League\Flysystem\UnableToWriteFile;

/**
 * Oracle Cloud Infrastructure Object Storage Adapter for Laravel Flysystem
 */
final readonly class OciAdapter implements FilesystemAdapter
{
    /**
     * @param  OciClient  $client  OCI client for API requests
     */
    public function __construct(private OciClient $client) {}

    /**
     * Check if a file exists at the given path
     *
     * @param  string  $path  File path
     * @return bool True if file exists, false otherwise
     */
    public function fileExists(string $path): bool
    {
        return $this->exists($path);
    }

    /**
     * Check if a directory exists at the given path
     *
     * @param  string  $path  Directory path
     * @return bool True if directory exists, false otherwise
     */
    public function directoryExists(string $path): bool
    {
        return $this->exists($path);
    }

    /**
     * Check if a file or directory exists at the given path
     *
     * @param  string  $path  Path to check
     * @return bool True if exists, false otherwise
     */
    private function exists(string $path): bool
    {
        $uri = sprintf('%s/o/%s', $this->client->getBucketUri(), urlencode($path));

        try {
            $response = $this->client->send($uri, 'HEAD');

            return match ($response->getStatusCode()) {
                200 => true,
                404 => false,
                default => throw new UnableToReadFile(
                    'Invalid response code: '.$response->getStatusCode(),
                    $response->getStatusCode()
                ),
            };
        } catch (GuzzleException $exception) {
            if ($exception->getCode() === 404) {
                return false;
            }

            throw new UnableToReadFile($exception->getMessage(), $exception->getCode(), $exception);
        }
    }

    /**
     * Write a file using a stream
     *
     * @param  string  $path  Path to write to
     * @param  resource  $contents  Contents to write
     * @param  Config  $config  Configuration options
     *
     * @throws UnableToWriteFile
     */
    public function writeStream(string $path, $contents, Config $config): void
    {
        $uri = sprintf('%s/o/%s', $this->client->getBucketUri(), urlencode($path));

        $body = stream_get_contents($contents);
        $mime = finfo_buffer(finfo_open(FILEINFO_MIME_TYPE), $body);

        try {
            $response = $this->client->send(
                $uri,
                'PUT',
                ['storage-tier' => $this->client->getStorageTier()->value()],
                $body,
                $mime,
            );

            if ($response->getStatusCode() !== 200) {
                throw new UnableToWriteFile('Unable to write file', $response->getStatusCode());
            }
        } catch (GuzzleException $exception) {
            throw new UnableToWriteFile($exception->getMessage(), $exception->getCode(), $exception);
        }
    }

    /**
     * Read a file's contents
     *
     * @param  string  $path  Path to read from
     * @return string File contents
     *
     * @throws UnableToReadFile
     */
    public function read(string $path): string
    {
        $uri = sprintf('%s/o/%s', $this->client->getBucketUri(), urlencode($path));

        try {
            $response = $this->client->send($uri, 'GET');

            if ($response->getStatusCode() === 200) {
                return $response->getBody()->getContents();
            }

            throw new UnableToReadFile('Unable to read file', $response->getStatusCode());
        } catch (GuzzleException $exception) {
            throw new UnableToReadFile($exception->getMessage(), $exception->getCode(), $exception);
        }
    }

    /**
     * Read a file as a stream
     *
     * @param  string  $path  Path to read from
     * @return resource File stream
     *
     * @throws UnableToReadFile
     */
    public function readStream(string $path)
    {
        $uri = sprintf('%s/o/%s', $this->client->getBucketUri(), urlencode($path));

        try {
            $response = $this->client->send($uri, 'GET');

            if ($response->getStatusCode() === 200) {
                return $response->getBody()->detach();
            }

            throw new UnableToReadFile('Unable to read file', $response->getStatusCode());
        } catch (GuzzleException $exception) {
            throw new UnableToReadFile($exception->getMessage(), $exception->getCode(), $exception);
        }
    }

    /**
     * Delete a directory and all of its contents using bulk delete for efficiency
     *
     * This method uses Oracle's BulkDelete API to efficiently remove all objects under a specific directory prefix.
     * Since OCI doesn't have real directory objects, we look for all objects that share the given prefix and
     * delete them in a single API call for better performance.
     *
     * @param  string  $path  Directory path
     *
     * @throws \RuntimeException When unable to list or delete objects
     */
    public function deleteDirectory(string $path): void
    {
        // Normalize the directory path with a trailing slash
        $dirPath = rtrim($path, '/').'/';

        // List all objects in the bucket with the directory prefix
        $uri = sprintf('%s/o', $this->client->getBucketUri());
        $queryParams = ['prefix' => $dirPath];
        $requestUri = $uri.'?'.http_build_query($queryParams);

        try {
            $response = $this->client->send($requestUri, 'GET');

            if ($response->getStatusCode() === 200) {
                $data = json_decode($response->getBody()->getContents(), false);

                // Early return if no objects found
                if (empty($data->objects)) {
                    return;
                }

                // Extract all object paths for bulk deletion
                $objectPaths = array_map(
                    fn ($object) => $object->name,
                    $data->objects
                );

                // Add directory placeholder itself if it exists (will be ignored if not)
                $objectPaths[] = $dirPath;

                // Use bulk delete to remove all objects in a single API call
                $result = $this->client->bulkDelete($objectPaths);

                // Log any errors that occurred during bulk deletion
                if (! empty($result['errors']) && class_exists('\Illuminate\Support\Facades\Log')) {
                    \Illuminate\Support\Facades\Log::warning(
                        'Some files could not be deleted during directory removal',
                        ['errors' => $result['errors'], 'directory' => $dirPath]
                    );
                }
            }
        } catch (GuzzleException $exception) {
            throw new \RuntimeException(
                sprintf('Error during directory deletion: %s', $exception->getMessage()),
                $exception->getCode(),
                $exception
            );
        }
    }

    /**
     * Delete a file
     *
     * @param  string  $path  File path
     *
     * @throws UnableToReadFile
     */
    public function delete(string $path): void
    {
        // Check if the path ends with a slash or is empty, indicating a potential directory
        $isDirectoryPath = $path === '' || str_ends_with($path, '/');

        // If it appears to be a directory, check if it has contents
        if ($isDirectoryPath) {
            // Normalize the directory path with a trailing slash
            $dirPath = rtrim($path, '/').'/';

            // List objects with this prefix to check if directory has contents
            $uri = sprintf('%s/o', $this->client->getBucketUri());
            $queryParams = ['prefix' => $dirPath, 'limit' => 1]; // Just need to know if at least one object exists
            $requestUri = $uri.'?'.http_build_query($queryParams);

            try {
                $response = $this->client->send($requestUri, 'GET');

                if ($response->getStatusCode() === 200) {
                    $data = json_decode($response->getBody()->getContents(), false);

                    // If there are objects with this prefix, use the directory deletion method
                    if (! empty($data->objects)) {
                        $this->deleteDirectory($path);

                        return;
                    }
                }
            } catch (GuzzleException $exception) {
                if ($exception->getCode() === 404) {
                    return; // Directory doesn't exist, that's fine
                }

                throw new UnableToReadFile($exception->getMessage(), $exception->getCode(), $exception);
            }
        }

        // Otherwise, proceed with single file deletion
        $uri = sprintf('%s/o/%s', $this->client->getBucketUri(), urlencode($path));

        try {
            $response = $this->client->send($uri, 'DELETE');

            if ($response->getStatusCode() !== 204) {
                throw new UnableToReadFile('Unable to delete file', $response->getStatusCode());
            }
        } catch (GuzzleException $exception) {
            // If the file doesn't exist (404), that's fine for our purposes
            if ($exception->getCode() === 404) {
                return;
            }

            throw new UnableToReadFile($exception->getMessage(), $exception->getCode(), $exception);
        }
    }

    /**
     * Create a directory
     *
     * @param  string  $path  Directory path
     * @param  Config  $config  Configuration options
     */
    public function createDirectory(string $path, Config $config): void
    {
        $this->write($path.'/', '', $config);
    }

    /**
     * Write a file with enhanced metadata and storage options
     *
     * @link https://docs.oracle.com/en-us/iaas/api/#/en/objectstorage/20160918/Object/PutObject
     *
     * @param  string  $path  Path to write to
     * @param  string  $contents  Contents to write
     * @param  Config  $config  Configuration options
     *
     * @throws \League\Flysystem\UnableToWriteFile
     */
    public function write(string $path, string $contents, Config $config): void
    {
        $uri = sprintf('%s/o/%s', $this->client->getBucketUri(), urlencode($path));

        try {
            // Determine content type
            $contentType = $config->get('content_type', $this->detectContentType($contents, $path));

            // Get storage tier - either from config or default from client
            $storageTier = $config->get('storage_tier', $this->client->getStorageTier()->value());

            // Extract custom metadata if provided
            $headers = ['storage-tier' => $storageTier];

            // Add any custom metadata headers
            $metadata = $config->get('metadata', []);
            foreach ($metadata as $key => $value) {
                // OCI uses x-amz-meta- prefix for custom metadata
                $headers["x-amz-meta-{$key}"] = $value;
            }

            // Content-MD5 for data integrity validation
            if ($config->get('checksum', true)) {
                $headers['Content-MD5'] = base64_encode(md5($contents, true));
            }

            $response = $this->client->send(
                $uri,
                'PUT',
                $headers,
                $contents,
                $contentType
            );

            if ($response->getStatusCode() !== 200) {
                throw \League\Flysystem\UnableToWriteFile::atLocation(
                    $path,
                    "HTTP {$response->getStatusCode()}"
                );
            }
        } catch (GuzzleException $exception) {
            throw \League\Flysystem\UnableToWriteFile::atLocation(
                $path,
                $exception->getMessage(),
                $exception
            );
        }
    }

    /**
     * Detect content type from contents and path
     *
     * @param  string  $contents  File contents
     * @param  string  $path  File path
     * @return string The detected MIME type
     */
    private function detectContentType(string $contents, string $path): string
    {
        // First try to detect from path extension
        $extension = pathinfo($path, PATHINFO_EXTENSION);
        if ($extension) {
            $mappings = [
                'jpg' => 'image/jpeg',
                'jpeg' => 'image/jpeg',
                'png' => 'image/png',
                'gif' => 'image/gif',
                'webp' => 'image/webp',
                'svg' => 'image/svg+xml',
                'pdf' => 'application/pdf',
                'html' => 'text/html',
                'htm' => 'text/html',
                'css' => 'text/css',
                'js' => 'application/javascript',
                'json' => 'application/json',
                'xml' => 'application/xml',
                'zip' => 'application/zip',
                'tar' => 'application/x-tar',
                'gz' => 'application/gzip',
                'txt' => 'text/plain',
                'csv' => 'text/csv',
                'md' => 'text/markdown',
            ];

            if (isset($mappings[strtolower($extension)])) {
                return $mappings[strtolower($extension)];
            }
        }

        // Fall back to finfo for content-based detection
        $finfo = finfo_open(FILEINFO_MIME_TYPE);
        if ($finfo === false) {
            return 'application/octet-stream';
        }

        return finfo_buffer($finfo, $contents) ?: 'application/octet-stream';
    }

    /**
     * Set storage tier for a file using the visibility parameter
     *
     * This maps the Flysystem visibility concept to OCI storage tiers:
     * - 'public': Standard tier (frequently accessed objects, good performance)
     * - 'private': Archive tier (rarely accessed objects, lower cost)
     * - 'infrequent': InfrequentAccess tier (balance between performance and cost)
     *
     * @param  string  $path  File path
     * @param  string  $visibility  Maps to storage tier ('public', 'private', 'infrequent')
     *
     * @throws \InvalidArgumentException When invalid visibility value is provided
     * @throws \League\Flysystem\UnableToSetVisibility When the operation fails
     */
    public function setVisibility(string $path, string $visibility): void
    {
        // Map visibility to storage tier
        $storageTier = match ($visibility) {
            'public' => StorageTier::STANDARD,
            'private' => StorageTier::ARCHIVE,
            'infrequent' => StorageTier::INFREQUENT_ACCESS,
            default => throw new \InvalidArgumentException("Invalid visibility value: {$visibility}. Use 'public', 'private', or 'infrequent'."),
        };

        try {
            $success = $this->client->updateObjectStorageTier($path, $storageTier);

            if (! $success) {
                throw \League\Flysystem\UnableToSetVisibility::atLocation(
                    $path,
                    "Failed to set storage tier"
                );
            }
        } catch (\Exception $exception) {
            throw \League\Flysystem\UnableToSetVisibility::atLocation(
                $path,
                "Error: {$exception->getMessage()}",
                $exception
            );
        }
    }

    /**
     * Get storage tier of a file mapped to visibility concept
     *
     * This maps OCI storage tiers back to Flysystem visibility concept:
     * - Standard tier -> 'public'
     * - Archive tier -> 'private'
     * - InfrequentAccess tier -> 'infrequent'
     *
     * @param  string  $path  File path
     * @return FileAttributes File attributes with visibility value
     *
     * @throws \League\Flysystem\UnableToRetrieveMetadata When unable to get file info
     */
    public function visibility(string $path): FileAttributes
    {
        try {
            $objectInfo = $this->client->getObjectInfo($path);

            if ($objectInfo === null) {
                throw \League\Flysystem\UnableToRetrieveMetadata::visibility(
                    $path,
                    "File not found"
                );
            }

            // Extract the storage tier from object metadata
            $storageTier = $objectInfo['storage-tier'] ?? 'Standard';

            // Map storage tier to visibility
            $visibility = match ($storageTier) {
                'Archive' => 'private',
                'InfrequentAccess' => 'infrequent',
                default => 'public', // Standard
            };

            return new FileAttributes($path, null, $visibility);
        } catch (\Exception $exception) {
            throw \League\Flysystem\UnableToRetrieveMetadata::visibility(
                $path,
                "Error: {$exception->getMessage()}",
                $exception
            );
        }
    }

    /**
     * Get the mime type of a file
     *
     * @param  string  $path  File path
     * @return FileAttributes File attributes with mime type
     *
     * @throws UnableToReadFile
     */
    public function mimeType(string $path): FileAttributes
    {
        $uri = sprintf('%s/o/%s', $this->client->getBucketUri(), urlencode($path));

        try {
            $response = $this->client->send($uri, 'HEAD');

            if ($response->getStatusCode() === 200) {
                return new FileAttributes(
                    path: $path,
                    mimeType: $response->getHeader('Content-Type')[0]
                );
            }

            throw new UnableToReadFile('Unable to read file', $response->getStatusCode());
        } catch (GuzzleException $exception) {
            throw new UnableToReadFile($exception->getMessage(), $exception->getCode(), $exception);
        }
    }

    /**
     * Get the last modified time of a file
     *
     * @param  string  $path  File path
     * @return FileAttributes File attributes with last modified time
     *
     * @throws UnableToReadFile
     */
    public function lastModified(string $path): FileAttributes
    {
        $uri = sprintf('%s/o/%s', $this->client->getBucketUri(), urlencode($path));

        try {
            $response = $this->client->send($uri, 'HEAD');

            if ($response->getStatusCode() === 200) {
                return new FileAttributes(
                    path: $path,
                    lastModified: Carbon::parse($response->getHeader('last-modified')[0])->timestamp
                );
            }

            throw new UnableToReadFile('Unable to read file', $response->getStatusCode());
        } catch (GuzzleException $exception) {
            throw new UnableToReadFile($exception->getMessage(), $exception->getCode(), $exception);
        }
    }

    /**
     * Get the size of a file
     *
     * @param  string  $path  File path
     * @return FileAttributes File attributes with size
     *
     * @throws UnableToReadFile
     */
    public function fileSize(string $path): FileAttributes
    {
        $uri = sprintf('%s/o/%s', $this->client->getBucketUri(), urlencode($path));

        try {
            $response = $this->client->send($uri, 'HEAD');

            if ($response->getStatusCode() === 200) {
                return new FileAttributes(
                    path: $path,
                    fileSize: (int) $response->getHeader('Content-Length')[0]
                );
            }

            throw new UnableToReadFile('Unable to read file', $response->getStatusCode());
        } catch (GuzzleException $exception) {
            throw new UnableToReadFile($exception->getMessage(), $exception->getCode(), $exception);
        }
    }

    /**
     * List contents of a directory
     *
     * @link https://docs.oracle.com/en-us/iaas/api/#/en/objectstorage/20160918/Object/ListObjects
     *
     * @param  string  $path  Directory path
     * @param  bool  $deep  Whether to recurse into subdirectories
     * @return iterable<FileAttributes> List of file attributes
     *
     * @throws \League\Flysystem\UnableToListContents
     */
    public function listContents(string $path, bool $deep): iterable
    {
        $path = rtrim($path, '/');
        $prefix = ! empty($path) ? $path.'/' : '';
        $delimiter = $deep ? null : '/';

        try {
            // Use the client's listObjects method for better error handling and pagination
            $result = $this->client->listObjects([
                'prefix' => $prefix,
                'delimiter' => $delimiter,
                // Use a reasonable limit to prevent memory issues
                'limit' => 1000,
            ]);

            // Convert to FileAttributes collection
            $files = collect();

            // Process regular objects
            foreach ($result['objects'] ?? [] as $object) {
                // Skip the directory placeholder itself when listing
                if ($object['name'] === $prefix && ! empty($prefix)) {
                    continue;
                }

                // For non-recursive listing, skip nested objects
                if (! $deep && ! empty($prefix) &&
                    str_contains(substr($object['name'], strlen($prefix)), '/')) {
                    continue;
                }

                // Extract file metadata
                $fileSize = $object['size'] ?? null;
                $lastModified = null;
                if (isset($object['timeModified'])) {
                    $timestamp = strtotime($object['timeModified']);
                    $lastModified = $timestamp !== false ? $timestamp : null;
                }
                $mimeType = $object['contentType'] ?? null;

                // Determine if it's a directory by checking for trailing slash
                $isDirectory = str_ends_with($object['name'], '/');

                $files->push(
                    new FileAttributes(
                        path: $object['name'],
                        fileSize: $isDirectory ? null : (int) $fileSize,
                        visibility: null,
                        lastModified: $lastModified,
                        mimeType: $mimeType,
                        extraMetadata: [
                            'type' => $isDirectory ? 'dir' : 'file',
                            'etag' => $object['etag'] ?? null,
                            'md5' => $object['md5'] ?? null,
                            'storage_tier' => $object['storageTier'] ?? null,
                        ]
                    )
                );
            }

            // If not recursive, also process prefixes (directories)
            if (! $deep && isset($result['prefixes'])) {
                foreach ($result['prefixes'] as $dirPrefix) {
                    $files->push(
                        new FileAttributes(
                            path: $dirPrefix,
                            fileSize: null,
                            visibility: null,
                            lastModified: null,
                            mimeType: null,
                            extraMetadata: ['type' => 'dir']
                        )
                    );
                }
            }

            return $files;
        } catch (\Exception $exception) {
<<<<<<< HEAD
            throw \League\Flysystem\UnableToListContents::atLocation($path, $deep, $exception);
=======
            throw new \League\Flysystem\UnableToListContents(
                "Unable to list contents at path: {$path}",
                $exception
            );
>>>>>>> f298dbf7
        }
    }

    /**
     * Move a file using the native OCI renameObject API
     *
     * @link https://docs.oracle.com/en-us/iaas/api/#/en/objectstorage/20160918/Object/RenameObject
     *
     * @param  string  $source  Source path
     * @param  string  $destination  Destination path
     * @param  Config  $config  Configuration options
     *
     * @throws \League\Flysystem\UnableToMoveFile
     */
    public function move(string $source, string $destination, Config $config): void
    {
        try {
            // Use the more efficient native renameObject API
            $success = $this->client->renameObject($source, $destination);

            if (! $success) {
<<<<<<< HEAD
                throw \League\Flysystem\UnableToMoveFile::because(
                    "operation failed",
                    $source,
                    $destination
=======
                throw new \League\Flysystem\UnableToMoveFile(
                    "Unable to move file from {$source} to {$destination}",
                    error: null
>>>>>>> f298dbf7
                );
            }
        } catch (GuzzleException $exception) {
            // Fall back to copy + delete if rename fails
            try {
                $this->copy($source, $destination, $config);
                $this->delete($source);
            } catch (\Exception $e) {
                throw \League\Flysystem\UnableToMoveFile::fromLocationTo(
                    $source,
                    $destination,
                    $e
                );
            }
        }
    }

    /**
     * Copy a file
     *
     * @link https://docs.oracle.com/en-us/iaas/api/#/en/objectstorage/20160918/Object/CopyObject
     *
     * @param  string  $source  Source path
     * @param  string  $destination  Destination path
     * @param  Config  $config  Configuration options
     *
     * @throws \League\Flysystem\UnableToCopyFile
     */
    public function copy(string $source, string $destination, Config $config): void
    {
        $uri = sprintf('%s/actions/copyObject', $this->client->getBucketUri());

        // Extract any custom storage tier or content-type from config
        $destinationStorageTier = $config->get('storage_tier', $this->client->getStorageTier()->value());
        $contentType = $config->get('content_type');

        $body = json_encode([
            'sourceObjectName' => $source,
            'destinationRegion' => $this->client->getRegion(),
            'destinationNamespace' => $this->client->getNamespace(),
            'destinationBucket' => $this->client->getBucket(),
            'destinationObjectName' => $destination,
            'destinationStorageTier' => $destinationStorageTier,
            // Include metadata directives and content-type if specified
            ...($contentType ? ['contentType' => $contentType] : []),
            ...($config->get('metadata') ? ['metadata' => $config->get('metadata')] : []),
        ]);

        try {
            $response = $this->client->send($uri, 'POST', [], $body);

            if ($response->getStatusCode() !== 200) {
                throw \League\Flysystem\UnableToCopyFile::fromLocationTo(
                    $source,
                    $destination,
                    new \RuntimeException("HTTP {$response->getStatusCode()}")
                );
            }
        } catch (GuzzleException $exception) {
            throw \League\Flysystem\UnableToCopyFile::fromLocationTo(
                $source,
                $destination,
                $exception
            );
        }
    }

    /**
     * Restore objects from Archive storage tier
     *
     * @link https://docs.oracle.com/en-us/iaas/api/#/en/objectstorage/20160918/Object/RestoreObjects
     *
     * @param  string  $path  Path to restore
     * @param  int  $hours  Number of hours to make the restored objects available (10-240000 hours)
     * @return bool True if restore request was successful
     */
    public function restore(string $path, int $hours = 24): bool
    {
        return $this->client->restoreObjects([$path], $hours);
    }

    /**
     * Update storage tier for an object
     *
     * @link https://docs.oracle.com/en-us/iaas/api/#/en/objectstorage/20160918/Object/UpdateObjectStorageTier
     *
     * @param  string  $path  Object path
     * @param  string|StorageTier  $storageTier  Storage tier to change to
     * @return bool True if successful
     */
    public function updateStorageTier(string $path, string|StorageTier $storageTier): bool
    {
        if (is_string($storageTier)) {
            $storageTier = StorageTier::fromString($storageTier);
        }

        return $this->client->updateObjectStorageTier($path, $storageTier);
    }

    /**
     * Get a public URL for a file
     *
     * @param  string  $path  File path
     * @return string Public URL
     */
    public function getUrl($path): string
    {
        $expiresAt = now()->addDay();

        return cache()->remember(
            key: 'oci_url_'.$path,
            ttl: $expiresAt,
            callback: fn () => $this->client->createTemporaryUrl($path, $expiresAt)
        );
    }
}<|MERGE_RESOLUTION|>--- conflicted
+++ resolved
@@ -165,6 +165,7 @@
      *
      * @param  string  $path  Directory path
      *
+     *
      * @throws \RuntimeException When unable to list or delete objects
      */
     public function deleteDirectory(string $path): void
@@ -176,33 +177,42 @@
         $uri = sprintf('%s/o', $this->client->getBucketUri());
         $queryParams = ['prefix' => $dirPath];
         $requestUri = $uri.'?'.http_build_query($queryParams);
+        $requestUri = $uri.'?'.http_build_query($queryParams);
 
         try {
             $response = $this->client->send($requestUri, 'GET');
+
 
             if ($response->getStatusCode() === 200) {
                 $data = json_decode($response->getBody()->getContents(), false);
+
 
                 // Early return if no objects found
                 if (empty($data->objects)) {
                     return;
                 }
 
+
                 // Extract all object paths for bulk deletion
                 $objectPaths = array_map(
                     fn ($object) => $object->name,
                     $data->objects
                 );
 
+
                 // Add directory placeholder itself if it exists (will be ignored if not)
                 $objectPaths[] = $dirPath;
 
+
                 // Use bulk delete to remove all objects in a single API call
                 $result = $this->client->bulkDelete($objectPaths);
 
+
                 // Log any errors that occurred during bulk deletion
                 if (! empty($result['errors']) && class_exists('\Illuminate\Support\Facades\Log')) {
+                if (! empty($result['errors']) && class_exists('\Illuminate\Support\Facades\Log')) {
                     \Illuminate\Support\Facades\Log::warning(
+                        'Some files could not be deleted during directory removal',
                         'Some files could not be deleted during directory removal',
                         ['errors' => $result['errors'], 'directory' => $dirPath]
                     );
@@ -276,6 +286,7 @@
                 return;
             }
 
+
             throw new UnableToReadFile($exception->getMessage(), $exception->getCode(), $exception);
         }
     }
@@ -295,6 +306,7 @@
      * Write a file with enhanced metadata and storage options
      *
      * @link https://docs.oracle.com/en-us/iaas/api/#/en/objectstorage/20160918/Object/PutObject
+     *
      *
      * @param  string  $path  Path to write to
      * @param  string  $contents  Contents to write
@@ -310,11 +322,14 @@
             // Determine content type
             $contentType = $config->get('content_type', $this->detectContentType($contents, $path));
 
+
             // Get storage tier - either from config or default from client
             $storageTier = $config->get('storage_tier', $this->client->getStorageTier()->value());
 
+
             // Extract custom metadata if provided
             $headers = ['storage-tier' => $storageTier];
+
 
             // Add any custom metadata headers
             $metadata = $config->get('metadata', []);
@@ -323,10 +338,12 @@
                 $headers["x-amz-meta-{$key}"] = $value;
             }
 
+
             // Content-MD5 for data integrity validation
             if ($config->get('checksum', true)) {
                 $headers['Content-MD5'] = base64_encode(md5($contents, true));
             }
+
 
             $response = $this->client->send(
                 $uri,
@@ -351,8 +368,12 @@
         }
     }
 
+
     /**
      * Detect content type from contents and path
+     *
+     * @param  string  $contents  File contents
+     * @param  string  $path  File path
      *
      * @param  string  $contents  File contents
      * @param  string  $path  File path
@@ -385,10 +406,12 @@
                 'md' => 'text/markdown',
             ];
 
+
             if (isset($mappings[strtolower($extension)])) {
                 return $mappings[strtolower($extension)];
             }
         }
+
 
         // Fall back to finfo for content-based detection
         $finfo = finfo_open(FILEINFO_MIME_TYPE);
@@ -575,6 +598,7 @@
      *
      * @link https://docs.oracle.com/en-us/iaas/api/#/en/objectstorage/20160918/Object/ListObjects
      *
+     *
      * @param  string  $path  Directory path
      * @param  bool  $deep  Whether to recurse into subdirectories
      * @return iterable<FileAttributes> List of file attributes
@@ -585,7 +609,10 @@
     {
         $path = rtrim($path, '/');
         $prefix = ! empty($path) ? $path.'/' : '';
+        $prefix = ! empty($path) ? $path.'/' : '';
         $delimiter = $deep ? null : '/';
+
+        try {
 
         try {
             // Use the client's listObjects method for better error handling and pagination
@@ -596,21 +623,27 @@
                 'limit' => 1000,
             ]);
 
+
             // Convert to FileAttributes collection
             $files = collect();
+
 
             // Process regular objects
             foreach ($result['objects'] ?? [] as $object) {
                 // Skip the directory placeholder itself when listing
                 if ($object['name'] === $prefix && ! empty($prefix)) {
+                if ($object['name'] === $prefix && ! empty($prefix)) {
                     continue;
                 }
 
+
                 // For non-recursive listing, skip nested objects
+                if (! $deep && ! empty($prefix) &&
                 if (! $deep && ! empty($prefix) &&
                     str_contains(substr($object['name'], strlen($prefix)), '/')) {
                     continue;
                 }
+
 
                 // Extract file metadata
                 $fileSize = $object['size'] ?? null;
@@ -621,8 +654,10 @@
                 }
                 $mimeType = $object['contentType'] ?? null;
 
+
                 // Determine if it's a directory by checking for trailing slash
                 $isDirectory = str_ends_with($object['name'], '/');
+
 
                 $files->push(
                     new FileAttributes(
@@ -641,7 +676,9 @@
                 );
             }
 
+
             // If not recursive, also process prefixes (directories)
+            if (! $deep && isset($result['prefixes'])) {
             if (! $deep && isset($result['prefixes'])) {
                 foreach ($result['prefixes'] as $dirPrefix) {
                     $files->push(
@@ -657,16 +694,10 @@
                 }
             }
 
+
             return $files;
         } catch (\Exception $exception) {
-<<<<<<< HEAD
             throw \League\Flysystem\UnableToListContents::atLocation($path, $deep, $exception);
-=======
-            throw new \League\Flysystem\UnableToListContents(
-                "Unable to list contents at path: {$path}",
-                $exception
-            );
->>>>>>> f298dbf7
         }
     }
 
@@ -674,6 +705,7 @@
      * Move a file using the native OCI renameObject API
      *
      * @link https://docs.oracle.com/en-us/iaas/api/#/en/objectstorage/20160918/Object/RenameObject
+     *
      *
      * @param  string  $source  Source path
      * @param  string  $destination  Destination path
@@ -688,16 +720,10 @@
             $success = $this->client->renameObject($source, $destination);
 
             if (! $success) {
-<<<<<<< HEAD
                 throw \League\Flysystem\UnableToMoveFile::because(
                     "operation failed",
                     $source,
                     $destination
-=======
-                throw new \League\Flysystem\UnableToMoveFile(
-                    "Unable to move file from {$source} to {$destination}",
-                    error: null
->>>>>>> f298dbf7
                 );
             }
         } catch (GuzzleException $exception) {
@@ -720,6 +746,7 @@
      *
      * @link https://docs.oracle.com/en-us/iaas/api/#/en/objectstorage/20160918/Object/CopyObject
      *
+     *
      * @param  string  $source  Source path
      * @param  string  $destination  Destination path
      * @param  Config  $config  Configuration options
@@ -733,6 +760,7 @@
         // Extract any custom storage tier or content-type from config
         $destinationStorageTier = $config->get('storage_tier', $this->client->getStorageTier()->value());
         $contentType = $config->get('content_type');
+
 
         $body = json_encode([
             'sourceObjectName' => $source,
@@ -765,10 +793,15 @@
         }
     }
 
+
     /**
      * Restore objects from Archive storage tier
      *
+     *
      * @link https://docs.oracle.com/en-us/iaas/api/#/en/objectstorage/20160918/Object/RestoreObjects
+     *
+     * @param  string  $path  Path to restore
+     * @param  int  $hours  Number of hours to make the restored objects available (10-240000 hours)
      *
      * @param  string  $path  Path to restore
      * @param  int  $hours  Number of hours to make the restored objects available (10-240000 hours)
@@ -779,10 +812,15 @@
         return $this->client->restoreObjects([$path], $hours);
     }
 
+
     /**
      * Update storage tier for an object
      *
+     *
      * @link https://docs.oracle.com/en-us/iaas/api/#/en/objectstorage/20160918/Object/UpdateObjectStorageTier
+     *
+     * @param  string  $path  Object path
+     * @param  string|StorageTier  $storageTier  Storage tier to change to
      *
      * @param  string  $path  Object path
      * @param  string|StorageTier  $storageTier  Storage tier to change to
@@ -793,6 +831,7 @@
         if (is_string($storageTier)) {
             $storageTier = StorageTier::fromString($storageTier);
         }
+
 
         return $this->client->updateObjectStorageTier($path, $storageTier);
     }
