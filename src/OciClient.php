<?php

namespace LaravelOCI\LaravelOciDriver;

use Carbon\Carbon;
use GuzzleHttp\Client;
use GuzzleHttp\Exception\GuzzleException;
use GuzzleHttp\Psr7\Request;
use GuzzleHttp\RequestOptions;
use Illuminate\Support\Facades\Log;
use LaravelOCI\LaravelOciDriver\Enums\StorageTier;
use LaravelOCI\LaravelOciDriver\Exception\PrivateKeyFileNotFoundException;
use LaravelOCI\LaravelOciDriver\Exception\SignerValidateException;
use LaravelOCI\LaravelOciDriver\Exception\SigningValidationFailedException;
use Ramsey\Uuid\Uuid;

final readonly class OciClient
{
    /**
     * OCI client configuration.
     */
    private function __construct(
        private array $config,
    ) {}

    /**
     * Create a new instance with the given configuration.
     */
    public static function createWithConfiguration(array $config): self
    {
        $instance = new self($config);
        $instance->validateConfiguration();

        return $instance;
    }

    /**
     * Validate the configuration array.
     *
     * @throws \InvalidArgumentException When configuration is invalid
     */
    private function validateConfiguration(): void
    {
        $requiredKeys = [
            'namespace', 'region', 'bucket', 'tenancy_id',
            'user_id', 'storage_tier', 'key_fingerprint', 'key_path',
        ];

        $missingKeys = array_diff($requiredKeys, array_keys($this->config));

        if (! empty($missingKeys)) {
            throw new \InvalidArgumentException(
                sprintf('Missing required configuration keys: %s', implode(', ', $missingKeys))
            );
        }
    }

    /**
     * Get the bucket name.
     */
    public function getBucket(): string
    {
        return $this->config['bucket'];
    }

    /**
     * Get the full bucket URI for API requests.
     */
    public function getBucketUri(): string
    {
        return sprintf(
            '%s/n/%s/b/%s',
            $this->getHost(),
            $this->getNamespace(),
            $this->getBucket(),
        );
    }

    /**
     * Send a request to the OCI API.
     *
     * @throws GuzzleException
     */
    public function send(
        string $uri,
        string $method,
        array $header = [],
        ?string $body = null,
        ?string $contentType = 'application/json'
    ) {
        $authorizationHeaders = $this->getAuthorizationHeaders($uri, $method, $body, $contentType);

        $client = new Client([
            RequestOptions::ALLOW_REDIRECTS => false,
        ]);

        $request = new Request($method, $uri, array_merge($header, $authorizationHeaders), $body);

        return $client->send($request);
    }

    /**
     * Create a temporary URL for a file.
     */
    public function createTemporaryUrl(string $path, ?Carbon $expiresAt = null): string
    {
        $uri = sprintf('%s/p/', $this->getBucketUri());
        $expiresAt ??= now()->addHour();

        $bodyData = [
            'accessType' => 'ObjectRead',
            'name' => Uuid::uuid7()->toString(),
            'objectName' => $path,
            'timeExpires' => $expiresAt->toIso8601String(),
        ];
        
        $body = json_encode($bodyData);
        if ($body === false) {
            throw new \RuntimeException('Failed to encode request body to JSON');
        }

        try {
            $response = $this->send($uri, 'POST', [], $body);

            if ($response->getStatusCode() === 200) {
                $preAuthenticatedRequest = json_decode($response->getBody()->getContents());

                return $preAuthenticatedRequest->fullPath;
            }
        } catch (GuzzleException $exception) {
            Log::error('Failed to create temporary URL', [
                'path' => $path,
                'exception' => $exception->getMessage(),
            ]);
        }

        return '';
    }

    /**
     * Get the key fingerprint.
     */
    public function getFingerprint(): string
    {
        return $this->config['key_fingerprint'];
    }

    /**
     * Get the host for the OCI region.
     */
    public function getHost(): string
    {
        return sprintf('https://objectstorage.%s.oraclecloud.com', $this->getRegion());
    }

    /**
     * Get the namespace.
     */
    public function getNamespace(): string
    {
        return $this->config['namespace'];
    }

    /**
     * Get the private key path.
     */
    public function getPrivateKey(): string
    {
        return $this->config['key_path'];
    }

    /**
     * Get the region.
     */
    public function getRegion(): string
    {
        return $this->config['region'];
    }

    /**
     * Get the authorization headers for a request.
     *
     * @throws PrivateKeyFileNotFoundException
     * @throws SignerValidateException
     * @throws SigningValidationFailedException
     */
    public function getAuthorizationHeaders(
        string $uri,
        string $method,
        ?string $body = null,
        string $contentType = 'application/json'
    ): array {
        $headers = [];
        $signer = new Signer($this->getTenancy(), $this->getUser(), $this->getFingerprint(), $this->getPrivateKey());
        $strings = $signer->getHeaders($uri, $method, $body, $contentType);

        foreach ($strings as $item) {
            [$name, $value] = explode(': ', $item, 2);
            $headers[ucfirst($name)] = trim($value);
        }

        return $headers;
    }

    /**
     * Get the storage tier.
     */
    public function getStorageTier(): StorageTier
    {
        return StorageTier::fromString($this->config['storage_tier']);
    }

    /**
     * Get the tenancy ID.
     */
    public function getTenancy(): string
    {
        return $this->config['tenancy_id'];
    }

    /**
     * Get the user ID.
     */
    public function getUser(): string
    {
        return $this->config['user_id'];
    }

    /**
     * Bulk delete objects from the bucket.
     *
     * @link https://docs.oracle.com/en-us/iaas/api/#/en/s3objectstorage/20160918/Object/BulkDelete
     *
     * @param  array<string>  $paths  List of object paths to delete
     * @return array{deleted: array<string>, errors: array<array{path: string, error: string}>}
     *
     * @throws GuzzleException
     */
    public function bulkDelete(array $paths): array
    {
        if (empty($paths)) {
            return ['deleted' => [], 'errors' => []];
        }

        // S3 API endpoint for bulk delete
        $uri = sprintf('%s?delete', $this->getBucketUri());

        // Create the XML payload according to S3 API specs
        $xml = new \SimpleXMLElement('<Delete></Delete>');
        $xml->addChild('Quiet', 'true'); // Quiet mode for simpler response

        foreach ($paths as $path) {
            $object = $xml->addChild('Object');
            $object->addChild('Key', $path);
        }

        $body = $xml->asXML();
<<<<<<< HEAD
        if ($body === false) {
            throw new \RuntimeException('Failed to generate XML for bulk delete request');
        }
=======
>>>>>>> f298dbf7

        try {
            // Calculate content MD5 as required by S3 API
            $contentMD5 = base64_encode(md5($body, true));

            $response = $this->send(
                $uri,
                'POST',
                ['Content-MD5' => $contentMD5],
                $body,
                'application/xml'
            );

            if ($response->getStatusCode() === 200) {
                // Success - all objects deleted
                return ['deleted' => $paths, 'errors' => []];
            }

            // Parse response XML for errors
            $responseBody = $response->getBody()->getContents();
            $responseXml = simplexml_load_string($responseBody);

            $errors = [];
            $deleted = [];

            if (isset($responseXml->Error)) {
                foreach ($responseXml->Error as $error) {
                    $key = (string) $error->Key;
                    $message = (string) $error->Message;
                    $errors[] = ['path' => $key, 'error' => $message];
                }

                // Calculate which paths were successfully deleted
                $errorPaths = array_column($errors, 'path');
                $deleted = array_values(array_diff($paths, $errorPaths));
            }

            return ['deleted' => $deleted, 'errors' => $errors];
        } catch (GuzzleException $exception) {
            // If the request totally failed, report all paths as errors
            $errors = array_map(fn (string $path) => [
                'path' => $path,
                'error' => $exception->getMessage(),
            ], $paths);

            return ['deleted' => [], 'errors' => $errors];
        }
    }

    /**
     * Rename (move) an object in the bucket.
     *
     * @link https://docs.oracle.com/en-us/iaas/api/#/en/objectstorage/20160918/Object/RenameObject
     *
     * @param  string  $sourcePath  Source object path
     * @param  string  $destinationPath  Destination object path
     * @return bool True if successful, false otherwise
     *
     * @throws GuzzleException
     */
    public function renameObject(string $sourcePath, string $destinationPath): bool
    {
        $uri = sprintf('%s/actions/renameObject', $this->getBucketUri());

<<<<<<< HEAD
        $bodyData = [
            'sourceName' => $sourcePath,
            'destinationName' => $destinationPath,
        ];
        
        $body = json_encode($bodyData);
        if ($body === false) {
            throw new \RuntimeException('Failed to encode request body to JSON');
        }
=======
        $body = json_encode([
            'sourceName' => $sourcePath,
            'destinationName' => $destinationPath,
        ]);
>>>>>>> f298dbf7

        try {
            $response = $this->send($uri, 'POST', [], $body);

            return $response->getStatusCode() === 200;
        } catch (GuzzleException $exception) {
            if ($exception->getCode() === 404) {
                return false; // Source object not found
            }
            throw $exception;
        }
    }

    /**
     * Restore archived objects to a storage tier.
     *
     * @link https://docs.oracle.com/en-us/iaas/api/#/en/objectstorage/20160918/Object/RestoreObjects
     *
     * @param  array<string>  $paths  List of object paths to restore
     * @param  int  $hours  Number of hours to make the restored objects available (10-240000 hours)
     * @return bool True if the restoration request was successful
     *
     * @throws GuzzleException
     * @throws \InvalidArgumentException When hours is out of range
     */
    public function restoreObjects(array $paths, int $hours = 24): bool
    {
        if ($hours < 10 || $hours > 240000) {
            throw new \InvalidArgumentException('Hours must be between 10 and 240000');
        }

        if (empty($paths)) {
            return true; // Nothing to restore
        }

        $uri = sprintf('%s/actions/restoreObjects', $this->getBucketUri());

<<<<<<< HEAD
        $bodyData = [
            'objectNames' => $paths,
            'hours' => $hours,
        ];
        
        $body = json_encode($bodyData);
        if ($body === false) {
            throw new \RuntimeException('Failed to encode request body to JSON');
        }
=======
        $body = json_encode([
            'objectNames' => $paths,
            'hours' => $hours,
        ]);
>>>>>>> f298dbf7

        try {
            $response = $this->send($uri, 'POST', [], $body);

            return $response->getStatusCode() === 200;
        } catch (GuzzleException $exception) {
            return false;
        }
    }

    /**
     * Update the storage tier of an object.
     *
     * @link https://docs.oracle.com/en-us/iaas/api/#/en/objectstorage/20160918/Object/UpdateObjectStorageTier
     *
     * @param  string  $path  Object path
     * @param  StorageTier  $storageTier  New storage tier
     * @return bool True if successful, false otherwise
     *
     * @throws GuzzleException
     */
    public function updateObjectStorageTier(string $path, StorageTier $storageTier): bool
    {
        $uri = sprintf('%s/o/%s', $this->getBucketUri(), urlencode($path));

        try {
            $response = $this->send(
                $uri,
                'POST',
                ['Storage-Tier' => $storageTier->value()],
                null
            );

            return $response->getStatusCode() === 200;
        } catch (GuzzleException $exception) {
            return false;
        }
    }

    /**
     * Get detailed information about an object.
     *
     * @link https://docs.oracle.com/en-us/iaas/api/#/en/objectstorage/20160918/Object/HeadObject
     *
     * @param  string  $path  Object path
     * @return array<string, mixed>|null Object metadata or null if not found
     *
     * @throws GuzzleException
     */
    public function getObjectInfo(string $path): ?array
    {
        $uri = sprintf('%s/o/%s', $this->getBucketUri(), urlencode($path));

        try {
            $response = $this->send($uri, 'HEAD');

            if ($response->getStatusCode() === 200) {
                $metadata = [];
                foreach ($response->getHeaders() as $name => $values) {
                    $metadata[$name] = $values[0];
                }

                return [
                    'size' => (int) ($metadata['Content-Length'] ?? 0),
                    'last_modified' => $metadata['Last-Modified'] ?? null,
                    'content_type' => $metadata['Content-Type'] ?? null,
                    'storage_tier' => $metadata['Storage-Tier'] ?? null,
                    'etag' => $metadata['ETag'] ?? null,
                    'metadata' => array_filter($metadata, fn ($key) => str_starts_with($key, 'x-amz-meta-'), ARRAY_FILTER_USE_KEY),
                ];
            }

            return null;
        } catch (GuzzleException $exception) {
            if ($exception->getCode() === 404) {
                return null; // Object not found
            }
            throw $exception;
        }
    }

    /**
     * List objects in the bucket with advanced options.
     *
     * @link https://docs.oracle.com/en-us/iaas/api/#/en/objectstorage/20160918/Object/ListObjects
     *
     * @param  array<string, mixed>  $options  Listing options
     * @return array<string, mixed> List of objects and prefixes
     *
     * @throws GuzzleException
     */
    public function listObjects(array $options = []): array
    {
        $uri = sprintf('%s/o', $this->getBucketUri());

        // Valid options: prefix, delimiter, start, end, limit
        $queryParams = array_filter([
            'prefix' => $options['prefix'] ?? null,
            'delimiter' => $options['delimiter'] ?? null,
            'start' => $options['start'] ?? null,
            'end' => $options['end'] ?? null,
            'limit' => $options['limit'] ?? null,
        ]);

        if (! empty($queryParams)) {
            $uri .= '?'.http_build_query($queryParams);
        }

        try {
            $response = $this->send($uri, 'GET');

            if ($response->getStatusCode() === 200) {
                return json_decode($response->getBody()->getContents(), true) ?: [];
            }

            return [];
        } catch (GuzzleException $exception) {
            return [];
        }
    }
}<|MERGE_RESOLUTION|>--- conflicted
+++ resolved
@@ -226,14 +226,17 @@
         return $this->config['user_id'];
     }
 
+
     /**
      * Bulk delete objects from the bucket.
      *
      * @link https://docs.oracle.com/en-us/iaas/api/#/en/s3objectstorage/20160918/Object/BulkDelete
+     *
      *
      * @param  array<string>  $paths  List of object paths to delete
      * @return array{deleted: array<string>, errors: array<array{path: string, error: string}>}
      *
+     *
      * @throws GuzzleException
      */
     public function bulkDelete(array $paths): array
@@ -242,31 +245,37 @@
             return ['deleted' => [], 'errors' => []];
         }
 
+
         // S3 API endpoint for bulk delete
         $uri = sprintf('%s?delete', $this->getBucketUri());
+
 
         // Create the XML payload according to S3 API specs
         $xml = new \SimpleXMLElement('<Delete></Delete>');
         $xml->addChild('Quiet', 'true'); // Quiet mode for simpler response
 
+
         foreach ($paths as $path) {
             $object = $xml->addChild('Object');
             $object->addChild('Key', $path);
         }
 
+
         $body = $xml->asXML();
-<<<<<<< HEAD
         if ($body === false) {
             throw new \RuntimeException('Failed to generate XML for bulk delete request');
         }
-=======
->>>>>>> f298dbf7
 
         try {
             // Calculate content MD5 as required by S3 API
             $contentMD5 = base64_encode(md5($body, true));
 
+
             $response = $this->send(
+                $uri,
+                'POST',
+                ['Content-MD5' => $contentMD5],
+                $body,
                 $uri,
                 'POST',
                 ['Content-MD5' => $contentMD5],
@@ -274,17 +283,21 @@
                 'application/xml'
             );
 
+
             if ($response->getStatusCode() === 200) {
                 // Success - all objects deleted
                 return ['deleted' => $paths, 'errors' => []];
             }
 
+
             // Parse response XML for errors
             $responseBody = $response->getBody()->getContents();
             $responseXml = simplexml_load_string($responseBody);
 
+
             $errors = [];
             $deleted = [];
+
 
             if (isset($responseXml->Error)) {
                 foreach ($responseXml->Error as $error) {
@@ -293,39 +306,46 @@
                     $errors[] = ['path' => $key, 'error' => $message];
                 }
 
+
                 // Calculate which paths were successfully deleted
                 $errorPaths = array_column($errors, 'path');
                 $deleted = array_values(array_diff($paths, $errorPaths));
             }
 
+
             return ['deleted' => $deleted, 'errors' => $errors];
         } catch (GuzzleException $exception) {
             // If the request totally failed, report all paths as errors
             $errors = array_map(fn (string $path) => [
                 'path' => $path,
+                'path' => $path,
                 'error' => $exception->getMessage(),
             ], $paths);
 
+
             return ['deleted' => [], 'errors' => $errors];
         }
     }
 
+
     /**
      * Rename (move) an object in the bucket.
      *
      * @link https://docs.oracle.com/en-us/iaas/api/#/en/objectstorage/20160918/Object/RenameObject
+     *
      *
      * @param  string  $sourcePath  Source object path
      * @param  string  $destinationPath  Destination object path
      * @return bool True if successful, false otherwise
      *
+     * @return bool True if successful, false otherwise
+     *
      * @throws GuzzleException
      */
     public function renameObject(string $sourcePath, string $destinationPath): bool
     {
         $uri = sprintf('%s/actions/renameObject', $this->getBucketUri());
 
-<<<<<<< HEAD
         $bodyData = [
             'sourceName' => $sourcePath,
             'destinationName' => $destinationPath,
@@ -335,15 +355,10 @@
         if ($body === false) {
             throw new \RuntimeException('Failed to encode request body to JSON');
         }
-=======
-        $body = json_encode([
-            'sourceName' => $sourcePath,
-            'destinationName' => $destinationPath,
-        ]);
->>>>>>> f298dbf7
 
         try {
             $response = $this->send($uri, 'POST', [], $body);
+
 
             return $response->getStatusCode() === 200;
         } catch (GuzzleException $exception) {
@@ -354,15 +369,19 @@
         }
     }
 
+
     /**
      * Restore archived objects to a storage tier.
      *
      * @link https://docs.oracle.com/en-us/iaas/api/#/en/objectstorage/20160918/Object/RestoreObjects
+     *
      *
      * @param  array<string>  $paths  List of object paths to restore
      * @param  int  $hours  Number of hours to make the restored objects available (10-240000 hours)
      * @return bool True if the restoration request was successful
      *
+     * @return bool True if the restoration request was successful
+     *
      * @throws GuzzleException
      * @throws \InvalidArgumentException When hours is out of range
      */
@@ -372,13 +391,14 @@
             throw new \InvalidArgumentException('Hours must be between 10 and 240000');
         }
 
+
         if (empty($paths)) {
             return true; // Nothing to restore
         }
 
+
         $uri = sprintf('%s/actions/restoreObjects', $this->getBucketUri());
 
-<<<<<<< HEAD
         $bodyData = [
             'objectNames' => $paths,
             'hours' => $hours,
@@ -388,73 +408,83 @@
         if ($body === false) {
             throw new \RuntimeException('Failed to encode request body to JSON');
         }
-=======
-        $body = json_encode([
-            'objectNames' => $paths,
-            'hours' => $hours,
-        ]);
->>>>>>> f298dbf7
 
         try {
             $response = $this->send($uri, 'POST', [], $body);
 
+
             return $response->getStatusCode() === 200;
         } catch (GuzzleException $exception) {
             return false;
         }
     }
 
+
     /**
      * Update the storage tier of an object.
      *
      * @link https://docs.oracle.com/en-us/iaas/api/#/en/objectstorage/20160918/Object/UpdateObjectStorageTier
+     *
      *
      * @param  string  $path  Object path
      * @param  StorageTier  $storageTier  New storage tier
      * @return bool True if successful, false otherwise
      *
+     * @return bool True if successful, false otherwise
+     *
      * @throws GuzzleException
      */
     public function updateObjectStorageTier(string $path, StorageTier $storageTier): bool
     {
         $uri = sprintf('%s/o/%s', $this->getBucketUri(), urlencode($path));
 
+
         try {
             $response = $this->send(
+                $uri,
+                'POST',
                 $uri,
                 'POST',
                 ['Storage-Tier' => $storageTier->value()],
                 null
             );
 
+
             return $response->getStatusCode() === 200;
         } catch (GuzzleException $exception) {
             return false;
         }
     }
 
+
     /**
      * Get detailed information about an object.
      *
      * @link https://docs.oracle.com/en-us/iaas/api/#/en/objectstorage/20160918/Object/HeadObject
+     *
      *
      * @param  string  $path  Object path
      * @return array<string, mixed>|null Object metadata or null if not found
      *
+     * @return array<string, mixed>|null Object metadata or null if not found
+     *
      * @throws GuzzleException
      */
     public function getObjectInfo(string $path): ?array
     {
         $uri = sprintf('%s/o/%s', $this->getBucketUri(), urlencode($path));
 
+
         try {
             $response = $this->send($uri, 'HEAD');
+
 
             if ($response->getStatusCode() === 200) {
                 $metadata = [];
                 foreach ($response->getHeaders() as $name => $values) {
                     $metadata[$name] = $values[0];
                 }
+
 
                 return [
                     'size' => (int) ($metadata['Content-Length'] ?? 0),
@@ -463,8 +493,10 @@
                     'storage_tier' => $metadata['Storage-Tier'] ?? null,
                     'etag' => $metadata['ETag'] ?? null,
                     'metadata' => array_filter($metadata, fn ($key) => str_starts_with($key, 'x-amz-meta-'), ARRAY_FILTER_USE_KEY),
+                    'metadata' => array_filter($metadata, fn ($key) => str_starts_with($key, 'x-amz-meta-'), ARRAY_FILTER_USE_KEY),
                 ];
             }
+
 
             return null;
         } catch (GuzzleException $exception) {
@@ -475,19 +507,24 @@
         }
     }
 
+
     /**
      * List objects in the bucket with advanced options.
      *
      * @link https://docs.oracle.com/en-us/iaas/api/#/en/objectstorage/20160918/Object/ListObjects
+     *
      *
      * @param  array<string, mixed>  $options  Listing options
      * @return array<string, mixed> List of objects and prefixes
      *
+     * @return array<string, mixed> List of objects and prefixes
+     *
      * @throws GuzzleException
      */
     public function listObjects(array $options = []): array
     {
         $uri = sprintf('%s/o', $this->getBucketUri());
+
 
         // Valid options: prefix, delimiter, start, end, limit
         $queryParams = array_filter([
@@ -500,15 +537,21 @@
 
         if (! empty($queryParams)) {
             $uri .= '?'.http_build_query($queryParams);
-        }
+
+        if (! empty($queryParams)) {
+            $uri .= '?'.http_build_query($queryParams);
+        }
+
 
         try {
             $response = $this->send($uri, 'GET');
+
 
             if ($response->getStatusCode() === 200) {
                 return json_decode($response->getBody()->getContents(), true) ?: [];
             }
 
+
             return [];
         } catch (GuzzleException $exception) {
             return [];
