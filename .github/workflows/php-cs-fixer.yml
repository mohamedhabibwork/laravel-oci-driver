name: Check & fix styling

on: [push]

jobs:
  php-cs-fixer:
    runs-on: ubuntu-latest

    steps:
      - name: Checkout code
        uses: actions/checkout@v2

<<<<<<< HEAD
            -   name: Fix style
                uses: docker://oskarstark/php-cs-fixer-ga
                with:
                    args: --config=.php_cs.dist --allow-risky=yes
=======
      - name: Run PHP CS Fixer
        uses: docker://oskarstark/php-cs-fixer-ga
        with:
          args: --config=.php_cs --allow-risky=yes
>>>>>>> 35211ca6

      - name: Extract branch name
        shell: bash
        run: echo "##[set-output name=branch;]$(echo ${GITHUB_REF#refs/heads/})"
        id: extract_branch

      - name: Commit changes
        uses: stefanzweifel/git-auto-commit-action@v2.3.0
        with:
          commit_message: Fix styling
          branch: ${{ steps.extract_branch.outputs.branch }}
        env:
          GITHUB_TOKEN: ${{ secrets.GITHUB_TOKEN }}<|MERGE_RESOLUTION|>--- conflicted
+++ resolved
@@ -10,17 +10,10 @@
       - name: Checkout code
         uses: actions/checkout@v2
 
-<<<<<<< HEAD
-            -   name: Fix style
-                uses: docker://oskarstark/php-cs-fixer-ga
-                with:
-                    args: --config=.php_cs.dist --allow-risky=yes
-=======
       - name: Run PHP CS Fixer
         uses: docker://oskarstark/php-cs-fixer-ga
         with:
-          args: --config=.php_cs --allow-risky=yes
->>>>>>> 35211ca6
+          args: --config=.php_cs.dist --allow-risky=yes
 
       - name: Extract branch name
         shell: bash
